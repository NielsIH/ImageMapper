# Development files
.DS_Store
Thumbs.db
*.log
*.tmp

# IDE files
.vscode/
.continue/
.idea/
*.swp
*.swo
GEMINI.md
QWEN.md
.serena/
<<<<<<< HEAD
.gemini/
.qwen/
.github/
=======
.qwen/
>>>>>>> d6a1d437
package-lock.json
package.json

# Node modules (if you add build tools later)
node_modules/
npm-debug.log*

# Local development
.env
.env.local

# Build outputs (for future phases)
dist/
build/

# Temporary files
temp/
tmp/

# User uploaded content (maps and photos - these should not be in repo)
uploads/
user-data/
maps/
photos/

# OS generated files
.DS_Store?
ehthumbs.db
Icon?

# Exception for the actual icons folder
!icons/

.gemini/
gha-creds-*.json<|MERGE_RESOLUTION|>--- conflicted
+++ resolved
@@ -12,14 +12,11 @@
 *.swo
 GEMINI.md
 QWEN.md
+QWEN.md
 .serena/
-<<<<<<< HEAD
 .gemini/
 .qwen/
 .github/
-=======
-.qwen/
->>>>>>> d6a1d437
 package-lock.json
 package.json
 
